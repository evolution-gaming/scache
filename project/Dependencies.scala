--- conflicted
+++ resolved
@@ -2,15 +2,9 @@
 
 object Dependencies {
 
-<<<<<<< HEAD
-  val scalatest        = "org.scalatest"       %% "scalatest"      % "3.2.2"
-  val `cats-helper`    = "com.evolutiongaming" %% "cats-helper"    % "2.1.2"
-  val smetrics         = "com.evolutiongaming" %% "smetrics"       % "0.2.0"
-=======
   val scalatest        = "org.scalatest"       %% "scalatest"      % "3.2.3"
   val `cats-helper`    = "com.evolutiongaming" %% "cats-helper"    % "2.1.3"
   val smetrics         = "com.evolutiongaming" %% "smetrics"       % "0.1.2"
->>>>>>> ade19fee
   val `kind-projector` = "org.typelevel"        % "kind-projector" % "0.11.0"
 
   object Cats {
