--- conflicted
+++ resolved
@@ -2,13 +2,8 @@
 
 object Dependencies {
 
-<<<<<<< HEAD
-  val scalatest        = "org.scalatest"       %% "scalatest"      % "3.2.0"
-  val `cats-helper`    = "com.evolutiongaming" %% "cats-helper"    % "2.0.7"
-=======
   val scalatest        = "org.scalatest"       %% "scalatest"      % "3.2.1"
   val `cats-helper`    = "com.evolutiongaming" %% "cats-helper"    % "2.0.1"
->>>>>>> b6b17ef7
   val smetrics         = "com.evolutiongaming" %% "smetrics"       % "0.1.1"
   val `kind-projector` = "org.typelevel"        % "kind-projector" % "0.11.0"
 
