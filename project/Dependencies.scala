--- conflicted
+++ resolved
@@ -2,15 +2,9 @@
 
 object Dependencies {
 
-<<<<<<< HEAD
   val scalatest        = "org.scalatest"       %% "scalatest"          % "3.2.16"
-  val `cats-helper`    = "com.evolutiongaming" %% "cats-helper"        % "3.2.0"
-  val smetrics         = "com.evolutiongaming" %% "smetrics"           % "1.0.5"
-=======
-  val scalatest        = "org.scalatest"       %% "scalatest"          % "3.2.13"
   val `cats-helper`    = "com.evolutiongaming" %% "cats-helper"        % "3.5.0"
   val smetrics         = "com.evolutiongaming" %% "smetrics"           % "2.0.0"
->>>>>>> 4c3e926d
   val `kind-projector` = "org.typelevel"        % "kind-projector"     % "0.13.2"
   val betterMonadicFor = "com.olegpy"          %% "better-monadic-for" % "0.3.1"
 
