--- conflicted
+++ resolved
@@ -2,13 +2,8 @@
 
 object Dependencies {
 
-<<<<<<< HEAD
-  val scalatest        = "org.scalatest"       %% "scalatest"      % "3.1.2"
-  val `cats-helper`    = "com.evolutiongaming" %% "cats-helper"    % "2.0.3"
-=======
   val scalatest        = "org.scalatest"       %% "scalatest"      % "3.2.0"
   val `cats-helper`    = "com.evolutiongaming" %% "cats-helper"    % "2.0.1"
->>>>>>> 0eb757d3
   val smetrics         = "com.evolutiongaming" %% "smetrics"       % "0.1.1"
   val `kind-projector` = "org.typelevel"        % "kind-projector" % "0.11.0"
 
